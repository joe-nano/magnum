--- conflicted
+++ resolved
@@ -70,11 +70,7 @@
     #else
     glyphIdMap.insert({0, 0});
     #endif
-<<<<<<< HEAD
     for(auto it = cache.begin(); it != cache.end(); ++it)
-=======
-    for(const std::pair<UnsignedInt, std::pair<Vector2i, Range2Di>>& glyph: cache)
->>>>>>> 2c97326d
         #ifndef CORRADE_GCC46_COMPATIBILITY
         glyphIdMap.emplace(it->first, glyphIdMap.size());
         #else
@@ -104,15 +100,10 @@
     /* Save glyph properties in order which preserves their IDs, remove padding
        from the values so they aren't added twice when using the font later */
     /** @todo Some better way to handle this padding stuff */
-<<<<<<< HEAD
     for(auto it = inverseGlyphIdMap.begin(); it != inverseGlyphIdMap.end(); ++it) {
         const UnsignedInt oldGlyphId = *it;
 
-        std::pair<Vector2i, Rectanglei> glyph = cache[oldGlyphId];
-=======
-    for(UnsignedInt oldGlyphId: inverseGlyphIdMap) {
         std::pair<Vector2i, Range2Di> glyph = cache[oldGlyphId];
->>>>>>> 2c97326d
         Utility::ConfigurationGroup* group = configuration.addGroup("glyph");
         group->setValue("advance", font.glyphAdvance(oldGlyphId));
         group->setValue("position", glyph.first+cache.padding());

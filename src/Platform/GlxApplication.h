#ifndef Magnum_Platform_GlxApplication_h
#define Magnum_Platform_GlxApplication_h
/*
    This file is part of Magnum.

    Copyright © 2010, 2011, 2012, 2013 Vladimír Vondruš <mosra@centrum.cz>

    Permission is hereby granted, free of charge, to any person obtaining a
    copy of this software and associated documentation files (the "Software"),
    to deal in the Software without restriction, including without limitation
    the rights to use, copy, modify, merge, publish, distribute, sublicense,
    and/or sell copies of the Software, and to permit persons to whom the
    Software is furnished to do so, subject to the following conditions:

    The above copyright notice and this permission notice shall be included
    in all copies or substantial portions of the Software.

    THE SOFTWARE IS PROVIDED "AS IS", WITHOUT WARRANTY OF ANY KIND, EXPRESS OR
    IMPLIED, INCLUDING BUT NOT LIMITED TO THE WARRANTIES OF MERCHANTABILITY,
    FITNESS FOR A PARTICULAR PURPOSE AND NONINFRINGEMENT. IN NO EVENT SHALL
    THE AUTHORS OR COPYRIGHT HOLDERS BE LIABLE FOR ANY CLAIM, DAMAGES OR OTHER
    LIABILITY, WHETHER IN AN ACTION OF CONTRACT, TORT OR OTHERWISE, ARISING
    FROM, OUT OF OR IN CONNECTION WITH THE SOFTWARE OR THE USE OR OTHER
    DEALINGS IN THE SOFTWARE.
*/

/** @file
 * @brief Class @ref Magnum::Platform::GlxApplication
 */

#include "Platform/AbstractXApplication.h"
#include "Platform/Platform.h"

namespace Magnum { namespace Platform {

/**
@brief GLX application

Application using pure X11 and GLX. Supports keyboard and mouse handling.

This application library is available on desktop OpenGL and
@ref MAGNUM_TARGET_DESKTOP_GLES "OpenGL ES emulation on desktop" on Linux. It
depends on **X11** library and is built if `WITH_GLXAPPLICATION` is enabled in
CMake. To use it, you need to request `%GlxApplication` component in CMake, add
`${MAGNUM_GLXAPPLICATION_INCLUDE_DIRS}` to include path and link to
`${MAGNUM_GLXAPPLICATION_LIBRARIES}`. If no other application is requested, you
can also use generic `${MAGNUM_APPLICATION_INCLUDE_DIRS}` and
`${MAGNUM_APPLICATION_LIBRARIES}` aliases to simplify porting. See
@ref building and @ref cmake for more information.

@section GlxApplication-usage Usage

You need to implement at least @ref drawEvent() to be able to draw on the
screen. The subclass can be then used directly in `main()` -- see convenience
macro @ref MAGNUM_GLXAPPLICATION_MAIN(). See @ref platform for more
information.
@code
class MyApplication: public Platform::GlxApplication {
    // implement required methods...
};
MAGNUM_GLXAPPLICATION_MAIN(MyApplication)
@endcode

If no other application header is included, this class is also aliased to
`Platform::Application` and the macro is aliased to `MAGNUM_APPLICATION_MAIN()`
to simplify porting.
*/
class GlxApplication: public AbstractXApplication {
    public:
        /** @copydoc Sdl2Application::GlutApplication(const Arguments&, const Configuration&) */
        explicit GlxApplication(const Arguments& arguments, const Configuration& configuration = Configuration());

<<<<<<< HEAD
        /** @copydoc GlutApplication::GlutApplication(const Arguments&, std::nullptr_t) */
        #ifndef CORRADE_GCC45_COMPATIBILITY
=======
        /** @copydoc Sdl2Application::GlutApplication(const Arguments&, std::nullptr_t) */
>>>>>>> a9fe6358
        explicit GlxApplication(const Arguments& arguments, std::nullptr_t);
        #else
        explicit GlxApplication(const Arguments& arguments, void*);
        #endif

    protected:
        /* Nobody will need to have (and delete) GlxApplication*, thus this is
           faster than public pure virtual destructor */
        ~GlxApplication();
};

/** @hideinitializer
@brief Entry point for GLX-based applications
@param className Class name

Can be used with @ref Magnum::Platform::GlxApplication "Platform::GlxApplication"
subclasses as equivalent to the following code to achieve better portability,
see @ref portability-applications for more information.
@code
int main(int argc, char** argv) {
    className app({argc, argv});
    return app.exec();
}
@endcode
When no other application header is included this macro is also aliased to
`MAGNUM_APPLICATION_MAIN()`.
*/
#define MAGNUM_GLXAPPLICATION_MAIN(className)                               \
    int main(int argc, char** argv) {                                       \
        className app({argc, argv});                                        \
        return app.exec();                                                  \
    }

#ifndef DOXYGEN_GENERATING_OUTPUT
#ifndef MAGNUM_APPLICATION_MAIN
typedef GlxApplication Application;
typedef BasicScreen<GlxApplication> Screen;
typedef BasicScreenedApplication<GlxApplication> ScreenedApplication;
#define MAGNUM_APPLICATION_MAIN(className) MAGNUM_GLXAPPLICATION_MAIN(className)
#else
#undef MAGNUM_APPLICATION_MAIN
#endif
#endif

}}

#endif<|MERGE_RESOLUTION|>--- conflicted
+++ resolved
@@ -70,12 +70,8 @@
         /** @copydoc Sdl2Application::GlutApplication(const Arguments&, const Configuration&) */
         explicit GlxApplication(const Arguments& arguments, const Configuration& configuration = Configuration());
 
-<<<<<<< HEAD
-        /** @copydoc GlutApplication::GlutApplication(const Arguments&, std::nullptr_t) */
+        /** @copydoc Sdl2Application::GlutApplication(const Arguments&, std::nullptr_t) */
         #ifndef CORRADE_GCC45_COMPATIBILITY
-=======
-        /** @copydoc Sdl2Application::GlutApplication(const Arguments&, std::nullptr_t) */
->>>>>>> a9fe6358
         explicit GlxApplication(const Arguments& arguments, std::nullptr_t);
         #else
         explicit GlxApplication(const Arguments& arguments, void*);

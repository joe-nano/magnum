#ifndef Magnum_SceneGraph_Object_h
#define Magnum_SceneGraph_Object_h
/*
    This file is part of Magnum.

    Copyright © 2010, 2011, 2012, 2013, 2014
              Vladimír Vondruš <mosra@centrum.cz>

    Permission is hereby granted, free of charge, to any person obtaining a
    copy of this software and associated documentation files (the "Software"),
    to deal in the Software without restriction, including without limitation
    the rights to use, copy, modify, merge, publish, distribute, sublicense,
    and/or sell copies of the Software, and to permit persons to whom the
    Software is furnished to do so, subject to the following conditions:

    The above copyright notice and this permission notice shall be included
    in all copies or substantial portions of the Software.

    THE SOFTWARE IS PROVIDED "AS IS", WITHOUT WARRANTY OF ANY KIND, EXPRESS OR
    IMPLIED, INCLUDING BUT NOT LIMITED TO THE WARRANTIES OF MERCHANTABILITY,
    FITNESS FOR A PARTICULAR PURPOSE AND NONINFRINGEMENT. IN NO EVENT SHALL
    THE AUTHORS OR COPYRIGHT HOLDERS BE LIABLE FOR ANY CLAIM, DAMAGES OR OTHER
    LIABILITY, WHETHER IN AN ACTION OF CONTRACT, TORT OR OTHERWISE, ARISING
    FROM, OUT OF OR IN CONNECTION WITH THE SOFTWARE OR THE USE OR OTHER
    DEALINGS IN THE SOFTWARE.
*/

/** @file
 * @brief Class @ref Magnum::SceneGraph::Object
 */

#include <Corrade/Containers/EnumSet.h>

#include "Magnum/SceneGraph/AbstractFeature.h"
#include "Magnum/SceneGraph/AbstractObject.h"
#include "Magnum/SceneGraph/visibility.h"

namespace Magnum { namespace SceneGraph {

namespace Implementation {
    enum class ObjectFlag: UnsignedByte {
        Dirty = 1 << 0,
        Visited = 1 << 1,
        Joint = 1 << 2
    };

    typedef Containers::EnumSet<ObjectFlag, UnsignedByte> ObjectFlags;

    CORRADE_ENUMSET_OPERATORS(ObjectFlags)
}

/**
@brief %Object

Base of scene graph. Contains specific transformation implementation, takes
care of parent/children relationship and contains features. See @ref scenegraph
for introduction.

Common usage is to typedef @ref Object with desired transformation type to save
unnecessary typing later, along with @ref Scene and possibly other types, e.g.:
@code
typedef SceneGraph::Scene<SceneGraph::MatrixTransformation3D> Scene3D;
typedef SceneGraph::Object<SceneGraph::MatrixTransformation3D> Object3D;
@endcode

Uses @ref Corrade::Containers::LinkedList for parent/children relationship.
Traversing through the list is done like in the following code. It is also
possible to go in reverse order using @ref lastChild() and @ref previousSibling().
@code
for(Object* child = o->firstChild(); child; child = child->nextSibling()) {
    // ...
}
@endcode

@section Object-explicit-specializations Explicit template specializations

The following specialization are explicitly compiled into @ref SceneGraph
library. For other specializations (e.g. using @ref Double type or special
transformation class) you have to use @ref Object.hpp implementation file to
avoid linker errors. See also relevant sections in
@ref AbstractObject-explicit-specializations "AbstractObject" and
@ref AbstractTransformation-explicit-specializations "AbstractTransformation"
class documentation or @ref compilation-speedup-hpp for more information.

-   @ref DualComplexTransformation "Object<DualComplexTransformation>"
-   @ref DualQuaternionTransformation "Object<DualQuaternionTransformation>"
-   @ref MatrixTransformation2D "Object<MatrixTransformation2D>"
-   @ref MatrixTransformation3D "Object<MatrixTransformation3D>"
-   @ref RigidMatrixTransformation2D "Object<RigidMatrixTransformation2D>"
-   @ref RigidMatrixTransformation3D "Object<RigidMatrixTransformation3D>"
-   @ref TranslationTransformation2D "Object<TranslationTransformation2D>"
-   @ref TranslationTransformation3D "Object<TranslationTransformation3D>"

@see @ref Scene, @ref AbstractFeature, @ref AbstractTransformation,
    @ref DebugTools::ObjectRenderer
@todo Consider using `mutable` for flags to make transformation computation
    available on const refs
*/
template<class Transformation> class Object: public AbstractObject<Transformation::Dimensions, typename Transformation::Type>, public Transformation
    #ifndef DOXYGEN_GENERATING_OUTPUT
    , private Containers::LinkedList<Object<Transformation>>, private Containers::LinkedListItem<Object<Transformation>, Object<Transformation>>
    #endif
{
    friend class Containers::LinkedList<Object<Transformation>>;
    friend class Containers::LinkedListItem<Object<Transformation>, Object<Transformation>>;

    #ifndef DOXYGEN_GENERATING_OUTPUT
    Object(const Object<Transformation>&) = delete;
    Object(Object<Transformation>&&) = delete;
    Object<Transformation>& operator=(const Object<Transformation>&) = delete;
    Object<Transformation>& operator=(Object<Transformation>&&) = delete;
    #endif

    public:
        /** @brief Matrix type */
        typedef typename DimensionTraits<Transformation::Dimensions, typename Transformation::Type>::MatrixType MatrixType;

        /**
         * @brief Constructor
         * @param parent    Parent object
         */
        explicit Object(Object<Transformation>* parent = nullptr);

        /**
         * @brief Destructor
         *
         * Removes itself from parent's children list and destroys all own
         * children.
         */
        ~Object();

        /**
         * @{ @name Scene hierarchy
         *
         * See @ref scenegraph-hierarchy for more information.
         */

        /** @copydoc AbstractObject::scene() */
        Scene<Transformation>* scene();
        const Scene<Transformation>* scene() const; /**< @overload */

        /** @brief Parent object or `nullptr`, if this is root object */
        Object<Transformation>* parent() {
            return Containers::LinkedListItem<Object<Transformation>, Object<Transformation>>::list();
        }

        /** @overload */
        const Object<Transformation>* parent() const {
            return Containers::LinkedListItem<Object<Transformation>, Object<Transformation>>::list();
        }

        /** @brief Previous sibling object or `nullptr`, if this is first object */
        Object<Transformation>* previousSibling() {
            return Containers::LinkedListItem<Object<Transformation>, Object<Transformation>>::previous();
        }

        /** @overload */
        const Object<Transformation>* previousSibling() const {
            return Containers::LinkedListItem<Object<Transformation>, Object<Transformation>>::previous();
        }

        /** @brief Next sibling object or `nullptr`, if this is last object */
        Object<Transformation>* nextSibling() {
            return Containers::LinkedListItem<Object<Transformation>, Object<Transformation>>::next();
        }

        /** @overload */
        const Object<Transformation>* nextSibling() const {
            return Containers::LinkedListItem<Object<Transformation>, Object<Transformation>>::next();
        }

        /** @brief Whether this object has children */
        bool hasChildren() const {
            return !Containers::LinkedList<Object<Transformation>>::isEmpty();
        }

        /** @brief First child object or `nullptr`, if this object has no children */
        Object<Transformation>* firstChild() {
            return Containers::LinkedList<Object<Transformation>>::first();
        }

        /** @overload */
        const Object<Transformation>* firstChild() const {
            return Containers::LinkedList<Object<Transformation>>::first();
        }

        /** @brief Last child object or `nullptr`, if this object has no children */
        Object<Transformation>* lastChild() {
            return Containers::LinkedList<Object<Transformation>>::last();
        }

        /** @overload */
        const Object<Transformation>* lastChild() const {
            return Containers::LinkedList<Object<Transformation>>::last();
        }

        /**
         * @brief Set parent object
         * @return Reference to self (for method chaining)
         *
         * @see @ref setParentKeepTransformation()
         */
        Object<Transformation>& setParent(Object<Transformation>* parent);

        /**
         * @brief Set parent object and keep absolute transformation
         * @return Reference to self (for method chaining)
         *
         * While @ref setParent() preserves relative transformation of the
         * object, this function preserves absolute transformation (i.e., the
         * object stays in place after reparenting).
         */
        Object<Transformation>& setParentKeepTransformation(Object<Transformation>* parent);

        /*@}*/

        /** @{ @name Object transformation */

        /**
         * @brief Transformation matrix
         *
         * See also `transformation()` function of various transformation
         * classes.
         */
        MatrixType transformationMatrix() const {
            return Implementation::Transformation<Transformation>::toMatrix(Transformation::transformation());
        }

        /**
         * @brief Transformation matrix relative to root object
         *
         * @see @ref absoluteTransformation()
         */
        MatrixType absoluteTransformationMatrix() const {
            return Implementation::Transformation<Transformation>::toMatrix(absoluteTransformation());
        }

        /**
         * @brief Transformation relative to root object
         *
         * @see @ref absoluteTransformationMatrix()
         */
        typename Transformation::DataType absoluteTransformation() const;

        /**
         * @brief Transformation matrices of given set of objects relative to this object
         *
         * All transformations are premultiplied with @p initialTransformationMatrix,
         * if specified.
         * @see @ref transformations()
         */
        std::vector<MatrixType> transformationMatrices(const std::vector<std::reference_wrapper<Object<Transformation>>>& objects, const MatrixType& initialTransformationMatrix = MatrixType()) const;

        #ifdef MAGNUM_BUILD_DEPRECATED
        /**
         * @copybrief transformationMatrices(const std::vector<std::reference_wrapper<Object<Transformation>>>&, const MatrixType&)
         * @deprecated Use @ref Magnum::SceneGraph::Object::transformationMatrices(const std::vector<std::reference_wrapper<Object<Transformation>>>&, const MatrixType&) "transformationMatrices(const std::vector<std::reference_wrapper<Object<Transformation>>>&, const MatrixType&)" instead.
         * @todoc fix this when Doxygen is sane (see this function in AbstractObject)
         */
        CORRADE_DEPRECATED("use transformationMatrices(const std::vector<std::reference_wrapper<Object<Transformation>>>&, const MatrixType&) instead") std::vector<MatrixType> transformationMatrices(const std::vector<Object<Transformation>*>& objects, const MatrixType& initialTransformationMatrix = MatrixType()) const;

        #ifdef CORRADE_GCC47_COMPATIBILITY
        /* Workarounds to avoid ambiguous overload errors on GCC < 4.8. And I
           thought 4.7 was bug-free. */
        std::vector<MatrixType> transformationMatrices(std::initializer_list<std::reference_wrapper<Object<Transformation>>> objects, const MatrixType& initialTransformationMatrix = MatrixType()) const {
            return transformationMatrices(std::vector<std::reference_wrapper<Object<Transformation>>>{objects}, initialTransformationMatrix);
        }
        CORRADE_DEPRECATED("use transformationMatrices(const std::vector<std::reference_wrapper<Object<Transformation>>>&, const MatrixType&) instead") std::vector<MatrixType> transformationMatrices(std::initializer_list<Object<Transformation>*> objects, const MatrixType& initialTransformationMatrix = MatrixType()) const;
        #endif
        #endif

        /**
         * @brief Transformations of given group of objects relative to this object
         *
         * All transformations can be premultiplied with @p initialTransformation,
         * if specified.
         * @see @ref transformationMatrices()
         */
        /* `objects` passed by copy intentionally (to allow move from
           transformationMatrices() and avoid copy in the function itself) */
<<<<<<< HEAD
        #ifndef CORRADE_MSVC2013_COMPATIBILITY
        std::vector<typename Transformation::DataType> transformations(std::vector<Object<Transformation>*> objects, const typename Transformation::DataType& initialTransformation = typename Transformation::DataType()) const;
        #else
        std::vector<typename Transformation::DataType> transformations(std::vector<Object<Transformation>*> objects, const typename Transformation::DataType& initialTransformation = Transformation::DataType()) const;
=======
        std::vector<typename Transformation::DataType> transformations(std::vector<std::reference_wrapper<Object<Transformation>>> objects, const typename Transformation::DataType& initialTransformation = typename Transformation::DataType()) const;

        #ifdef MAGNUM_BUILD_DEPRECATED
        /**
         * @copybrief transformations(std::vector<std::reference_wrapper<Object<Transformation>>>, const typename Transformation::DataType&)
         * @deprecated Use @ref Magnum::SceneGraph::Object::transformations(std::vector<std::reference_wrapper<Object<Transformation>>>, const typename Transformation::DataType&) "transformations(std::vector<std::reference_wrapper<Object<Transformation>>>, const typename Transformation::DataType&)" instead.
         * @todoc fix this when Doxygen is sane (see related function in AbstractObject)
         */
        CORRADE_DEPRECATED("use transformations(std::vector<std::reference_wrapper<Object<Transformation>>>, const typename Transformation::DataType&) instead") std::vector<typename Transformation::DataType> transformations(const std::vector<Object<Transformation>*>& objects, const typename Transformation::DataType& initialTransformation = typename Transformation::DataType()) const;

        #ifdef CORRADE_GCC47_COMPATIBILITY
        /* Workarounds to avoid ambiguous overload errors on GCC < 4.8. And I
           thought 4.7 was bug-free. */
        std::vector<typename Transformation::DataType> transformations(std::initializer_list<std::reference_wrapper<Object<Transformation>>> objects, const typename Transformation::DataType& initialTransformation = typename Transformation::DataType()) const {
            return transformations(std::vector<std::reference_wrapper<Object<Transformation>>>{objects}, initialTransformation);
        }
        CORRADE_DEPRECATED("use transformations(std::vector<std::reference_wrapper<Object<Transformation>>>, const typename Transformation::DataType&) instead") std::vector<typename Transformation::DataType> transformations(std::initializer_list<Object<Transformation>*> objects, const typename Transformation::DataType& initialTransformation = typename Transformation::DataType()) const;
        #endif
>>>>>>> e1105300
        #endif

        /*@}*/

        /**
         * @{ @name Transformation caching
         *
         * See @ref scenegraph-caching for more information.
         */

        /**
         * @brief Clean absolute transformations of given set of objects
         *
         * Only dirty objects in the list are cleaned.
         * @see @ref setClean()
         */
        /* `objects` passed by copy intentionally (to avoid copy internally) */
        static void setClean(std::vector<std::reference_wrapper<Object<Transformation>>> objects);

        #ifdef MAGNUM_BUILD_DEPRECATED
        /**
         * @copybrief setClean(std::vector<std::reference_wrapper<Object<Transformation>>>)
         * @deprecated Use @ref Magnum::SceneGraph::Object::setClean(std::vector<std::reference_wrapper<Object<Transformation>>> "setClean(std::vector<std::reference_wrapper<Object<Transformation>>>" instead.
         */
        CORRADE_DEPRECATED("use setClean(std::vector<std::reference_wrapper<Object<Transformation>>>) instead") static void setClean(const std::vector<Object<Transformation>*>& objects);

        #ifdef CORRADE_GCC47_COMPATIBILITY
        /* Workarounds to avoid ambiguous overload errors on GCC < 4.8. And I
           thought 4.7 was bug-free. */
        static void setClean(std::initializer_list<std::reference_wrapper<Object<Transformation>>> objects) {
            setClean(std::vector<std::reference_wrapper<Object<Transformation>>>{objects});
        }
        static CORRADE_DEPRECATED("use setClean(std::vector<std::reference_wrapper<Object<Transformation>>>) instead") void setClean(std::initializer_list<Object<Transformation>*> objects);
        #endif
        #endif

        /** @copydoc AbstractObject::isDirty() */
        bool isDirty() const { return !!(flags & Flag::Dirty); }

        /** @copydoc AbstractObject::setDirty() */
        void setDirty();

        /**
         * @brief Clean object absolute transformation
         *
         * Calls @ref AbstractFeature::clean() and/or @ref AbstractFeature::cleanInverted()
         * on all object features which have caching enabled and recursively
         * calls @ref setClean() on every parent which is not already clean. If
         * the object is already clean, the function does nothing.
         *
         * See also @ref setClean(std::vector<std::reference_wrapper<Object<Transformation>>>),
         * which cleans given set of objects more efficiently than when calling
         * @ref setClean() on each object individually.
         * @see @ref scenegraph-caching, @ref setDirty(), @ref isDirty()
         */
        /* note: doc verbatim copied from AbstractObject::setClean() */
        void setClean();

        /*@}*/

    #ifndef DOXYGEN_GENERATING_OUTPUT
    public:
        virtual bool isScene() const { return false; }
    #endif

    private:
        /* GCC 4.4 doesn't support lambda functions */
        #ifndef DOXYGEN_GENERATING_OUTPUT
        struct DirtyCheck {
            inline bool operator()(Object<Transformation>* o) const { return !o->isDirty(); }
        };
        #endif

        Object<Transformation>* doScene() override final;
        const Object<Transformation>* doScene() const override final;

        MatrixType MAGNUM_SCENEGRAPH_LOCAL doTransformationMatrix() const override final {
            return transformationMatrix();
        }
        MatrixType MAGNUM_SCENEGRAPH_LOCAL doAbsoluteTransformationMatrix() const override final {
            return absoluteTransformationMatrix();
        }

        std::vector<MatrixType> doTransformationMatrices(const std::vector<std::reference_wrapper<AbstractObject<Transformation::Dimensions, typename Transformation::Type>>>& objects, const MatrixType& initialTransformationMatrix) const override final;

        typename Transformation::DataType MAGNUM_SCENEGRAPH_LOCAL computeJointTransformation(const std::vector<std::reference_wrapper<Object<Transformation>>>& jointObjects, std::vector<typename Transformation::DataType>& jointTransformations, const std::size_t joint, const typename Transformation::DataType& initialTransformation) const;

        bool MAGNUM_SCENEGRAPH_LOCAL doIsDirty() const override final { return isDirty(); }
        void MAGNUM_SCENEGRAPH_LOCAL doSetDirty() override final { setDirty(); }
        void MAGNUM_SCENEGRAPH_LOCAL doSetClean() override final { setClean(); }
        void doSetClean(const std::vector<std::reference_wrapper<AbstractObject<Transformation::Dimensions, typename Transformation::Type>>>& objects) override final;

        void MAGNUM_SCENEGRAPH_LOCAL setCleanInternal(const typename Transformation::DataType& absoluteTransformation);

        typedef Implementation::ObjectFlag Flag;
        typedef Implementation::ObjectFlags Flags;
        UnsignedShort counter;
        Flags flags;
};

}}

#endif<|MERGE_RESOLUTION|>--- conflicted
+++ resolved
@@ -278,12 +278,6 @@
          */
         /* `objects` passed by copy intentionally (to allow move from
            transformationMatrices() and avoid copy in the function itself) */
-<<<<<<< HEAD
-        #ifndef CORRADE_MSVC2013_COMPATIBILITY
-        std::vector<typename Transformation::DataType> transformations(std::vector<Object<Transformation>*> objects, const typename Transformation::DataType& initialTransformation = typename Transformation::DataType()) const;
-        #else
-        std::vector<typename Transformation::DataType> transformations(std::vector<Object<Transformation>*> objects, const typename Transformation::DataType& initialTransformation = Transformation::DataType()) const;
-=======
         std::vector<typename Transformation::DataType> transformations(std::vector<std::reference_wrapper<Object<Transformation>>> objects, const typename Transformation::DataType& initialTransformation = typename Transformation::DataType()) const;
 
         #ifdef MAGNUM_BUILD_DEPRECATED
@@ -302,7 +296,6 @@
         }
         CORRADE_DEPRECATED("use transformations(std::vector<std::reference_wrapper<Object<Transformation>>>, const typename Transformation::DataType&) instead") std::vector<typename Transformation::DataType> transformations(std::initializer_list<Object<Transformation>*> objects, const typename Transformation::DataType& initialTransformation = typename Transformation::DataType()) const;
         #endif
->>>>>>> e1105300
         #endif
 
         /*@}*/
@@ -372,7 +365,7 @@
         /* GCC 4.4 doesn't support lambda functions */
         #ifndef DOXYGEN_GENERATING_OUTPUT
         struct DirtyCheck {
-            inline bool operator()(Object<Transformation>* o) const { return !o->isDirty(); }
+            inline bool operator()(Object<Transformation>& o) const { return !o.isDirty(); }
         };
         #endif
 

#ifndef Magnum_Math_Matrix4_h
#define Magnum_Math_Matrix4_h
/*
    This file is part of Magnum.

    Copyright © 2010, 2011, 2012, 2013 Vladimír Vondruš <mosra@centrum.cz>

    Permission is hereby granted, free of charge, to any person obtaining a
    copy of this software and associated documentation files (the "Software"),
    to deal in the Software without restriction, including without limitation
    the rights to use, copy, modify, merge, publish, distribute, sublicense,
    and/or sell copies of the Software, and to permit persons to whom the
    Software is furnished to do so, subject to the following conditions:

    The above copyright notice and this permission notice shall be included
    in all copies or substantial portions of the Software.

    THE SOFTWARE IS PROVIDED "AS IS", WITHOUT WARRANTY OF ANY KIND, EXPRESS OR
    IMPLIED, INCLUDING BUT NOT LIMITED TO THE WARRANTIES OF MERCHANTABILITY,
    FITNESS FOR A PARTICULAR PURPOSE AND NONINFRINGEMENT. IN NO EVENT SHALL
    THE AUTHORS OR COPYRIGHT HOLDERS BE LIABLE FOR ANY CLAIM, DAMAGES OR OTHER
    LIABILITY, WHETHER IN AN ACTION OF CONTRACT, TORT OR OTHERWISE, ARISING
    FROM, OUT OF OR IN CONNECTION WITH THE SOFTWARE OR THE USE OR OTHER
    DEALINGS IN THE SOFTWARE.
*/

/** @file
 * @brief Class Magnum::Math::Matrix4
 */

#include "Math/Matrix.h"
#include "Math/Vector4.h"

#ifdef _WIN32 /* I so HATE windows.h */
#undef near
#undef far
#endif

namespace Magnum { namespace Math {

/**
@brief 4x4 matrix
@tparam T   Underlying data type

Represents 3D transformation. See @ref matrix-vector and @ref transformations
for brief introduction.
@see Magnum::Matrix4, Magnum::Matrix4d, DualQuaternion,
    SceneGraph::MatrixTransformation3D
@configurationvalueref{Magnum::Math::Matrix4}
 */
template<class T> class Matrix4: public Matrix<4, T> {
    public:
        /**
         * @brief 3D translation
         * @param vector    Translation vector
         *
         * @see translation(), DualQuaternion::translation(),
         *      Matrix3::translation(const Vector2&), Vector3::xAxis(),
         *      Vector3::yAxis(), Vector3::zAxis()
         */
        inline constexpr static Matrix4<T> translation(const Vector3<T>& vector) {
            return {{      T(1),       T(0),       T(0), T(0)},
                    {      T(0),       T(1),       T(0), T(0)},
                    {      T(0),       T(0),       T(1), T(0)},
                    {vector.x(), vector.y(), vector.z(), T(1)}};
        }

        /**
         * @brief 3D scaling
         * @param vector    Scaling vector
         *
         * @see rotationScaling() const, Matrix3::scaling(const Vector2&),
         *      Vector3::xScale(), Vector3::yScale(), Vector3::zScale()
         */
        inline constexpr static Matrix4<T> scaling(const Vector3<T>& vector) {
            return {{vector.x(),       T(0),       T(0), T(0)},
                    {      T(0), vector.y(),       T(0), T(0)},
                    {      T(0),       T(0), vector.z(), T(0)},
                    {      T(0),       T(0),       T(0), T(1)}};
        }

        /**
         * @brief 3D rotation around arbitrary axis
         * @param angle             Rotation angle (counterclockwise)
         * @param normalizedAxis    Normalized rotation axis
         *
         * Expects that the rotation axis is normalized. If possible, use
         * faster alternatives like rotationX(), rotationY() and rotationZ().
         * @see rotation() const, Quaternion::rotation(), DualQuaternion::rotation(),
         *      Matrix3::rotation(Rad), Vector3::xAxis(), Vector3::yAxis(),
         *      Vector3::zAxis(), Vector::isNormalized()
         */
        static Matrix4<T> rotation(Rad<T> angle, const Vector3<T>& normalizedAxis) {
            CORRADE_ASSERT(normalizedAxis.isNormalized(),
                           "Math::Matrix4::rotation(): axis must be normalized", {});

            T sine = std::sin(T(angle));
            T cosine = std::cos(T(angle));
            T oneMinusCosine = T(1) - cosine;

            T xx = normalizedAxis.x()*normalizedAxis.x();
            T xy = normalizedAxis.x()*normalizedAxis.y();
            T xz = normalizedAxis.x()*normalizedAxis.z();
            T yy = normalizedAxis.y()*normalizedAxis.y();
            T yz = normalizedAxis.y()*normalizedAxis.z();
            T zz = normalizedAxis.z()*normalizedAxis.z();

            return {
                {cosine + xx*oneMinusCosine,
                    xy*oneMinusCosine + normalizedAxis.z()*sine,
                        xz*oneMinusCosine - normalizedAxis.y()*sine,
                           T(0)},
                {xy*oneMinusCosine - normalizedAxis.z()*sine,
                    cosine + yy*oneMinusCosine,
                        yz*oneMinusCosine + normalizedAxis.x()*sine,
                           T(0)},
                {xz*oneMinusCosine + normalizedAxis.y()*sine,
                    yz*oneMinusCosine - normalizedAxis.x()*sine,
                        cosine + zz*oneMinusCosine,
                           T(0)},
                {T(0), T(0), T(0), T(1)}
            };
        }

        /**
         * @brief 3D rotation around X axis
         * @param angle Rotation angle (counterclockwise)
         *
         * Faster than calling `Matrix4::rotation(angle, Vector3::xAxis())`.
         * @see rotation(Rad, const Vector3&), rotationY(), rotationZ(),
         *      rotation() const, Quaternion::rotation(), Matrix3::rotation(Rad)
         */
        static Matrix4<T> rotationX(Rad<T> angle) {
            T sine = std::sin(T(angle));
            T cosine = std::cos(T(angle));

            return {{T(1),   T(0),   T(0), T(0)},
                    {T(0), cosine,   sine, T(0)},
                    {T(0),  -sine, cosine, T(0)},
                    {T(0),   T(0),   T(0), T(1)}};
        }

        /**
         * @brief 3D rotation around Y axis
         * @param angle Rotation angle (counterclockwise)
         *
         * Faster than calling `Matrix4::rotation(angle, Vector3::yAxis())`.
         * @see rotation(Rad, const Vector3&), rotationX(), rotationZ(),
         *      rotation() const, Quaternion::rotation(), Matrix3::rotation(Rad)
         */
        static Matrix4<T> rotationY(Rad<T> angle) {
            T sine = std::sin(T(angle));
            T cosine = std::cos(T(angle));

            return {{cosine, T(0),  -sine, T(0)},
                    {  T(0), T(1),   T(0), T(0)},
                    {  sine, T(0), cosine, T(0)},
                    {  T(0), T(0),   T(0), T(1)}};
        }

        /**
         * @brief 3D rotation matrix around Z axis
         * @param angle Rotation angle (counterclockwise)
         *
         * Faster than calling `Matrix4::rotation(angle, Vector3::zAxis())`.
         * @see rotation(Rad, const Vector3&), rotationX(), rotationY(),
         *      rotation() const, Quaternion::rotation(), Matrix3::rotation(Rad)
         */
        static Matrix4<T> rotationZ(Rad<T> angle) {
            T sine = std::sin(T(angle));
            T cosine = std::cos(T(angle));

            return {{cosine,   sine, T(0), T(0)},
                    { -sine, cosine, T(0), T(0)},
                    {  T(0),   T(0), T(1), T(0)},
                    {  T(0),   T(0), T(0), T(1)}};
        }

        /**
         * @brief 3D reflection matrix
         * @param normal    Normal of the plane through which to reflect
         *
         * Expects that the normal is normalized.
         * @see Matrix3::reflection(), Vector::isNormalized()
         */
        static Matrix4<T> reflection(const Vector3<T>& normal) {
            CORRADE_ASSERT(normal.isNormalized(),
                           "Math::Matrix4::reflection(): normal must be normalized", {});
            return from(Matrix<3, T>() - T(2)*normal*RectangularMatrix<1, 3, T>(normal).transposed(), {});
        }

        /**
         * @brief 3D orthographic projection matrix
         * @param size      Size of the view
         * @param near      Near clipping plane
         * @param far       Far clipping plane
         *
         * @see perspectiveProjection(), Matrix3::projection()
         */
        static Matrix4<T> orthographicProjection(const Vector2<T>& size, T near, T far) {
            Vector2<T> xyScale = T(2.0)/size;
            T zScale = T(2.0)/(near-far);

            return {{xyScale.x(),        T(0),             T(0), T(0)},
                    {       T(0), xyScale.y(),             T(0), T(0)},
                    {       T(0),        T(0),           zScale, T(0)},
                    {       T(0),        T(0), near*zScale-T(1), T(1)}};
        }

        /**
         * @brief 3D perspective projection matrix
         * @param size      Size of near clipping plane
         * @param near      Near clipping plane
         * @param far       Far clipping plane
         *
         * @see orthographicProjection(), Matrix3::projection()
         */
        static Matrix4<T> perspectiveProjection(const Vector2<T>& size, T near, T far) {
            Vector2<T> xyScale = 2*near/size;
            T zScale = T(1.0)/(near-far);

            return {{xyScale.x(),        T(0),                 T(0),  T(0)},
                    {       T(0), xyScale.y(),                 T(0),  T(0)},
                    {       T(0),        T(0),    (far+near)*zScale, T(-1)},
                    {       T(0),        T(0), T(2)*far*near*zScale,  T(0)}};
        }

        /**
         * @brief 3D perspective projection matrix
         * @param fov           Field of view angle (horizontal)
         * @param aspectRatio   Aspect ratio
         * @param near          Near clipping plane
         * @param far           Far clipping plane
         *
         * @see orthographicProjection(), Matrix3::projection()
         */
        static Matrix4<T> perspectiveProjection(Rad<T> fov, T aspectRatio, T near, T far) {
            T xyScale = 2*std::tan(T(fov)/2)*near;

            return perspectiveProjection(Vector2<T>(xyScale, xyScale/aspectRatio), near, far);
        }

        /**
         * @brief Create matrix from rotation/scaling part and translation part
         * @param rotationScaling   Rotation/scaling part (upper-left 3x3
         *      matrix)
         * @param translation       Translation part (first three elements of
         *      fourth column)
         *
         * @see rotationScaling() const, translation() const
         */
        inline constexpr static Matrix4<T> from(const Matrix<3, T>& rotationScaling, const Vector3<T>& translation) {
            return {{rotationScaling[0], T(0)},
                    {rotationScaling[1], T(0)},
                    {rotationScaling[2], T(0)},
                    {       translation, T(1)}};
        }

        /** @copydoc Matrix::Matrix(ZeroType) */
        inline constexpr explicit Matrix4(typename Matrix<4, T>::ZeroType): Matrix<4, T>(Matrix<4, T>::Zero) {}

        /**
         * @brief Default constructor
         *
         * Creates identity matrix. You can also explicitly call this
         * constructor with `Matrix4 m(Matrix4::Identity);`. Optional parameter
         * @p value allows you to specify value on diagonal.
         * @todo Use constexpr implementation in Matrix, when done
         */
        inline constexpr /*implicit*/ Matrix4(typename Matrix<4, T>::IdentityType = (Matrix<4, T>::Identity), T value = T(1)): Matrix<4, T>(
            Vector<4, T>(value,  T(0),  T(0),  T(0)),
            Vector<4, T>( T(0), value,  T(0),  T(0)),
            Vector<4, T>( T(0),  T(0), value,  T(0)),
            Vector<4, T>( T(0),  T(0),  T(0), value)
        ) {}

        /** @brief %Matrix from column vectors */
        inline constexpr /*implicit*/ Matrix4(const Vector4<T>& first, const Vector4<T>& second, const Vector4<T>& third, const Vector4<T>& fourth): Matrix<4, T>(first, second, third, fourth) {}

        /** @copydoc Matrix::Matrix(const RectangularMatrix<size, size, U>&) */
        template<class U> inline constexpr explicit Matrix4(const RectangularMatrix<4, 4, U>& other): Matrix<4, T>(other) {}

        /** @brief Copy constructor */
        inline constexpr Matrix4(const RectangularMatrix<4, 4, T>& other): Matrix<4, T>(other) {}

        /**
         * @brief Check whether the matrix represents rigid transformation
         *
         * Rigid transformation consists only of rotation and translation (i.e.
         * no scaling or projection).
         * @see isOrthogonal()
         */
        inline bool isRigidTransformation() const {
            return rotationScaling().isOrthogonal() && row(3) == Vector4<T>(T(0), T(0), T(0), T(1));
        }

        /**
         * @brief 3D rotation and scaling part of the matrix
         *
         * Upper-left 3x3 part of the matrix.
         * @see from(const Matrix<3, T>&, const Vector3&), rotation() const,
         *      rotation(T, const Vector3&), Matrix3::rotationScaling() const
         */
        inline constexpr Matrix<3, T> rotationScaling() const {
            /* Not Matrix3, because it is for affine 2D transformations */
<<<<<<< HEAD
            #ifndef CORRADE_GCC45_COMPATIBILITY /* GCC 4.5 badly optimizes this */
            return Matrix<3, T>::from(
                (*this)[0].xyz(),
                (*this)[1].xyz(),
                (*this)[2].xyz());
            #else
            return Matrix<3, T>(
                (*this)(0, 0), (*this)(0, 1), (*this)(0, 2),
                (*this)(1, 0), (*this)(1, 1), (*this)(1, 2),
                (*this)(2, 0), (*this)(2, 1), (*this)(2, 2));
            #endif
=======
            return {(*this)[0].xyz(),
                    (*this)[1].xyz(),
                    (*this)[2].xyz()};
>>>>>>> 8b7c21ce
        }

        /**
         * @brief 3D rotation part of the matrix
         *
         * Normalized upper-left 3x3 part of the matrix.
         * @see rotationScaling() const, rotation(T, const Vector3&),
         *      Matrix3::rotation() const
         * @todo assert uniform scaling (otherwise this would be garbage)
         */
        inline Matrix<3, T> rotation() const {
            /* Not Matrix3, because it is for affine 2D transformations */
<<<<<<< HEAD
            return Matrix<3, T>::from(
                #ifndef CORRADE_GCC45_COMPATIBILITY /* GCC 4.5 badly optimizes this */
                (*this)[0].xyz().normalized(),
                (*this)[1].xyz().normalized(),
                (*this)[2].xyz().normalized());
                #else
                Vector3<T>((*this)(0, 0), (*this)(0, 1), (*this)(0, 2)).normalized(),
                Vector3<T>((*this)(1, 0), (*this)(1, 1), (*this)(1, 2)).normalized(),
                Vector3<T>((*this)(2, 0), (*this)(2, 1), (*this)(2, 2)).normalized());
                #endif
=======
            return {(*this)[0].xyz().normalized(),
                    (*this)[1].xyz().normalized(),
                    (*this)[2].xyz().normalized()};
>>>>>>> 8b7c21ce
        }

        /** @todo uniform scaling extraction */

        /**
         * @brief Right-pointing 3D vector
         *
         * First three elements of first column.
         * @see up(), backward(), Vector3::xAxis(), Matrix3::right()
         */
        inline Vector3<T>& right() { return (*this)[0].xyz(); }
        inline constexpr Vector3<T> right() const { return (*this)[0].xyz(); } /**< @overload */

        /**
         * @brief Up-pointing 3D vector
         *
         * First three elements of second column.
         * @see right(), backward(), Vector3::yAxis(), Matrix3::up()
         */
        inline Vector3<T>& up() { return (*this)[1].xyz(); }
        inline constexpr Vector3<T> up() const { return (*this)[1].xyz(); } /**< @overload */

        /**
         * @brief Backward-pointing 3D vector
         *
         * First three elements of third column.
         * @see right(), up(), Vector3::yAxis()
         */
        inline Vector3<T>& backward() { return (*this)[2].xyz(); }
        inline constexpr Vector3<T> backward() const { return (*this)[2].xyz(); } /**< @overload */

        /**
         * @brief 3D translation part of the matrix
         *
         * First three elements of fourth column.
         * @see from(const Matrix<3, T>&, const Vector3&),
         *      translation(const Vector3&), Matrix3::translation()
         */
        inline Vector3<T>& translation() { return (*this)[3].xyz(); }
        inline constexpr Vector3<T> translation() const { return (*this)[3].xyz(); } /**< @overload */

        /**
         * @brief Inverted rigid transformation matrix
         *
         * Expects that the matrix represents rigid transformation.
         * Significantly faster than the general algorithm in inverted().
         * @see isRigidTransformation(), invertedOrthogonal(),
         *      rotationScaling() const, translation() const
         */
        inline Matrix4<T> invertedRigid() const {
            CORRADE_ASSERT(isRigidTransformation(),
                "Math::Matrix4::invertedRigid(): the matrix doesn't represent rigid transformation", {});

            Matrix<3, T> inverseRotation = rotationScaling().transposed();
            return from(inverseRotation, inverseRotation*-translation());
        }

        /**
         * @brief Transform 3D vector with the matrix
         *
         * Unlike in transformVector(), translation is not involved in the
         * transformation. @f[
         *      \boldsymbol v' = \boldsymbol M \begin{pmatrix} v_x \\ v_y \\ v_z \\ 0 \end{pmatrix}
         * @f]
         * @see Quaternion::transformVector(), Matrix3::transformVector()
         * @todo extract 3x3 matrix and multiply directly? (benchmark that)
         */
        inline Vector3<T> transformVector(const Vector3<T>& vector) const {
            return ((*this)*Vector4<T>(vector, T(0))).xyz();
        }

        /**
         * @brief Transform 3D point with the matrix
         *
         * Unlike in transformVector(), translation is also involved in the
         * transformation. @f[
         *      \boldsymbol v' = \boldsymbol M \begin{pmatrix} v_x \\ v_y \\ v_z \\ 1 \end{pmatrix}
         * @f]
         * @see DualQuaternion::transformPoint(), Matrix3::transformPoint()
         */
        inline Vector3<T> transformPoint(const Vector3<T>& vector) const {
            return ((*this)*Vector4<T>(vector, T(1))).xyz();
        }

        MAGNUM_RECTANGULARMATRIX_SUBCLASS_IMPLEMENTATION(4, 4, Matrix4<T>)
        MAGNUM_MATRIX_SUBCLASS_IMPLEMENTATION(Matrix4, Vector4, 4)
};

MAGNUM_MATRIX_SUBCLASS_OPERATOR_IMPLEMENTATION(Matrix4, 4)

/** @debugoperator{Magnum::Math::Matrix4} */
template<class T> inline Corrade::Utility::Debug operator<<(Corrade::Utility::Debug debug, const Matrix4<T>& value) {
    return debug << static_cast<const Matrix<4, T>&>(value);
}

}}

namespace Corrade { namespace Utility {
    /** @configurationvalue{Magnum::Math::Matrix4} */
    template<class T> struct ConfigurationValue<Magnum::Math::Matrix4<T>>: public ConfigurationValue<Magnum::Math::Matrix<4, T>> {};
}}

#endif<|MERGE_RESOLUTION|>--- conflicted
+++ resolved
@@ -303,23 +303,15 @@
          */
         inline constexpr Matrix<3, T> rotationScaling() const {
             /* Not Matrix3, because it is for affine 2D transformations */
-<<<<<<< HEAD
             #ifndef CORRADE_GCC45_COMPATIBILITY /* GCC 4.5 badly optimizes this */
-            return Matrix<3, T>::from(
-                (*this)[0].xyz(),
-                (*this)[1].xyz(),
-                (*this)[2].xyz());
-            #else
-            return Matrix<3, T>(
-                (*this)(0, 0), (*this)(0, 1), (*this)(0, 2),
-                (*this)(1, 0), (*this)(1, 1), (*this)(1, 2),
-                (*this)(2, 0), (*this)(2, 1), (*this)(2, 2));
-            #endif
-=======
             return {(*this)[0].xyz(),
                     (*this)[1].xyz(),
                     (*this)[2].xyz()};
->>>>>>> 8b7c21ce
+            #else
+            return {Vector3<T>((*this)[0][0], (*this)[0][1], (*this)[0][2]),
+                    Vector3<T>((*this)[1][0], (*this)[1][1], (*this)[1][2]),
+                    Vector3<T>((*this)[2][0], (*this)[2][1], (*this)[2][2])};
+            #endif
         }
 
         /**
@@ -332,22 +324,15 @@
          */
         inline Matrix<3, T> rotation() const {
             /* Not Matrix3, because it is for affine 2D transformations */
-<<<<<<< HEAD
-            return Matrix<3, T>::from(
-                #ifndef CORRADE_GCC45_COMPATIBILITY /* GCC 4.5 badly optimizes this */
-                (*this)[0].xyz().normalized(),
-                (*this)[1].xyz().normalized(),
-                (*this)[2].xyz().normalized());
-                #else
-                Vector3<T>((*this)(0, 0), (*this)(0, 1), (*this)(0, 2)).normalized(),
-                Vector3<T>((*this)(1, 0), (*this)(1, 1), (*this)(1, 2)).normalized(),
-                Vector3<T>((*this)(2, 0), (*this)(2, 1), (*this)(2, 2)).normalized());
-                #endif
-=======
+            #ifndef CORRADE_GCC45_COMPATIBILITY /* GCC 4.5 badly optimizes this */
             return {(*this)[0].xyz().normalized(),
                     (*this)[1].xyz().normalized(),
                     (*this)[2].xyz().normalized()};
->>>>>>> 8b7c21ce
+            #else
+            return {Vector3<T>((*this)[0][0], (*this)[0][1], (*this)[0][2]).normalized(),
+                    Vector3<T>((*this)[1][0], (*this)[1][1], (*this)[1][2]).normalized(),
+                    Vector3<T>((*this)[2][0], (*this)[2][1], (*this)[2][2]).normalized()};
+            #endif
         }
 
         /** @todo uniform scaling extraction */

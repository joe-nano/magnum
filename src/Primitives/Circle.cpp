--- conflicted
+++ resolved
@@ -34,11 +34,7 @@
 Trade::MeshData2D Circle::solid(UnsignedInt segments) {
     /* {} initializers are causing ICE in MSVC 2013. Bhaha. */
     CORRADE_ASSERT(segments >= 3, "Primitives::Circle::solid(): segments must be >= 3",
-<<<<<<< HEAD
-        Trade::MeshData2D(Mesh::Primitive::TriangleFan, std::vector<UnsignedInt>(), std::vector<std::vector<Vector2>>(), std::vector<std::vector<Vector2>>()));
-=======
-        Trade::MeshData2D(MeshPrimitive::TriangleFan, std::vector<UnsignedInt>{}, std::vector<std::vector<Vector2>>{}, std::vector<std::vector<Vector2>>{}));
->>>>>>> a9fe6358
+        Trade::MeshData2D(MeshPrimitive::TriangleFan, std::vector<UnsignedInt>(), std::vector<std::vector<Vector2>>(), std::vector<std::vector<Vector2>>()));
 
     std::vector<Vector2> positions;
     positions.reserve(segments+1);
@@ -59,11 +55,7 @@
 Trade::MeshData2D Circle::wireframe(UnsignedInt segments) {
     /* {} initializers are causing ICE in MSVC 2013. Bhaha. */
     CORRADE_ASSERT(segments >= 3, "Primitives::Circle::wireframe(): segments must be >= 3",
-<<<<<<< HEAD
-        Trade::MeshData2D(Mesh::Primitive::LineLoop, std::vector<UnsignedInt>(), std::vector<std::vector<Vector2>>(), std::vector<std::vector<Vector2>>()));
-=======
-        Trade::MeshData2D(MeshPrimitive::LineLoop, std::vector<UnsignedInt>{}, std::vector<std::vector<Vector2>>{}, std::vector<std::vector<Vector2>>{}));
->>>>>>> a9fe6358
+        Trade::MeshData2D(MeshPrimitive::LineLoop, std::vector<UnsignedInt>(), std::vector<std::vector<Vector2>>(), std::vector<std::vector<Vector2>>()));
 
     std::vector<Vector2> positions;
     positions.reserve(segments);

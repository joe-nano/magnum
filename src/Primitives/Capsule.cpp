--- conflicted
+++ resolved
@@ -35,12 +35,8 @@
 namespace Magnum { namespace Primitives {
 
 Trade::MeshData2D Capsule2D::wireframe(UnsignedInt hemisphereRings, UnsignedInt cylinderRings, Float halfLength) {
-<<<<<<< HEAD
     /* {} initializers are causing ICE in MSVC 2013. Bhaha. */
-    CORRADE_ASSERT(hemisphereRings >= 1 && cylinderRings >= 1, "Capsule must have at least one hemisphere ring, one cylinder ring and three segments", Trade::MeshData2D(Mesh::Primitive::Lines, std::vector<UnsignedInt>(), std::vector<std::vector<Vector2>>(), std::vector<std::vector<Vector2>>()));
-=======
-    CORRADE_ASSERT(hemisphereRings >= 1 && cylinderRings >= 1, "Capsule must have at least one hemisphere ring, one cylinder ring and three segments", Trade::MeshData2D(MeshPrimitive::Lines, std::vector<UnsignedInt>{}, std::vector<std::vector<Vector2>>{}, std::vector<std::vector<Vector2>>{}));
->>>>>>> a9fe6358
+    CORRADE_ASSERT(hemisphereRings >= 1 && cylinderRings >= 1, "Capsule must have at least one hemisphere ring, one cylinder ring and three segments", Trade::MeshData2D(MeshPrimitive::Lines, std::vector<UnsignedInt>(), std::vector<std::vector<Vector2>>(), std::vector<std::vector<Vector2>>()));
 
     std::vector<Vector2> positions;
     positions.reserve(hemisphereRings*4+2+(cylinderRings-1)*2);
@@ -95,12 +91,8 @@
 }
 
 Trade::MeshData3D Capsule3D::solid(UnsignedInt hemisphereRings, UnsignedInt cylinderRings, UnsignedInt segments, Float halfLength, TextureCoords textureCoords) {
-<<<<<<< HEAD
     /* {} initializers are causing ICE in MSVC 2013. Bhaha. */
-    CORRADE_ASSERT(hemisphereRings >= 1 && cylinderRings >= 1 && segments >= 3, "Capsule must have at least one hemisphere ring, one cylinder ring and three segments", Trade::MeshData3D(Mesh::Primitive::Triangles, std::vector<UnsignedInt>(), std::vector<std::vector<Vector3>>(), std::vector<std::vector<Vector3>>(), std::vector<std::vector<Vector2>>()));
-=======
-    CORRADE_ASSERT(hemisphereRings >= 1 && cylinderRings >= 1 && segments >= 3, "Capsule must have at least one hemisphere ring, one cylinder ring and three segments", Trade::MeshData3D(MeshPrimitive::Triangles, std::vector<UnsignedInt>{}, std::vector<std::vector<Vector3>>{}, std::vector<std::vector<Vector3>>{}, std::vector<std::vector<Vector2>>{}));
->>>>>>> a9fe6358
+    CORRADE_ASSERT(hemisphereRings >= 1 && cylinderRings >= 1 && segments >= 3, "Capsule must have at least one hemisphere ring, one cylinder ring and three segments", Trade::MeshData3D(MeshPrimitive::Triangles, std::vector<UnsignedInt>(), std::vector<std::vector<Vector3>>(), std::vector<std::vector<Vector3>>(), std::vector<std::vector<Vector2>>()));
 
     Implementation::Spheroid capsule(segments, textureCoords == TextureCoords::Generate ?
         Implementation::Spheroid::TextureCoords::Generate :
@@ -134,12 +126,8 @@
 }
 
 Trade::MeshData3D Capsule3D::wireframe(const UnsignedInt hemisphereRings, const UnsignedInt cylinderRings, const UnsignedInt segments, const Float halfLength) {
-<<<<<<< HEAD
     /* {} initializers are causing ICE in MSVC 2013. Bhaha. */
-    CORRADE_ASSERT(hemisphereRings >= 1 && cylinderRings >= 1 && segments >= 4 && segments%4 == 0, "Primitives::Capsule::wireframe(): improper parameters", Trade::MeshData3D(Mesh::Primitive::Lines, std::vector<UnsignedInt>(), std::vector<std::vector<Vector3>>(), std::vector<std::vector<Vector3>>(), std::vector<std::vector<Vector2>>()));
-=======
-    CORRADE_ASSERT(hemisphereRings >= 1 && cylinderRings >= 1 && segments >= 4 && segments%4 == 0, "Primitives::Capsule::wireframe(): improper parameters", Trade::MeshData3D(MeshPrimitive::Lines, std::vector<UnsignedInt>{}, std::vector<std::vector<Vector3>>{}, std::vector<std::vector<Vector3>>{}, std::vector<std::vector<Vector2>>{}));
->>>>>>> a9fe6358
+    CORRADE_ASSERT(hemisphereRings >= 1 && cylinderRings >= 1 && segments >= 4 && segments%4 == 0, "Primitives::Capsule::wireframe(): improper parameters", Trade::MeshData3D(MeshPrimitive::Lines, std::vector<UnsignedInt>(), std::vector<std::vector<Vector3>>(), std::vector<std::vector<Vector3>>(), std::vector<std::vector<Vector2>>()));
 
     Implementation::WireframeSpheroid capsule(segments/4);
 
